<!DOCTYPE html PUBLIC "-//W3C//DTD XHTML 1.0 Strict//EN"
    "http://www.w3.org/TR/xhtml1/DTD/xhtml1-strict.dtd">
<html xmlns="http://www.w3.org/1999/xhtml" xml:lang="en" lang="en-us">
<head>
  <meta content="text/html; charset=utf-8" http-equiv="Content-Type" />
  <meta http-equiv="Cache-control" content="no-cache" />
  <meta http-equiv="Pragma" content="no-cache" />
  <title>Vagrant - {{ page.title }}</title>

  <meta name="description" content="Create and manage virtualized development environments." />

  <link rel="stylesheet" href="/css/reset.css" type="text/css" media="screen" />
  <link rel="stylesheet" href="/css/text.css" type="text/css" media="screen" />
  <link rel="stylesheet" href="/css/960.css" type="text/css" media="screen" />
  <link rel="stylesheet" href="/css/screen.css" type="text/css" media="screen" />
  <link rel="stylesheet" href="/css/syntax.css" type="text/css" media="screen" />
</head>

<body>
  <div id="header" class="container_12 clearfix">
    <div id="logo">
      <div><a href="/">Vagrant</a></div>
    </div>
    <div id="navigation">
      <ul id="nav">
        <li><a href="/">home</a></li>
        <li><a href="/docs/getting-started/index.html">get started</a></li>
        <li><a href="/docs/index.html">documentation</a></li>
        <li><a href="/faq.html">faq</a></li>
        <li><a href="/support.html">support</a></li>
        <li><a href="http://github.com/mitchellh/vagrant">code</a></li>
      </ul>
    </div>
  </div>

  <div id="content" class="container_12 clearfix">
    <!--<div class="grid_12 notice">
      Vagrant 0.6 has been released! Read the <a href="/docs/changes/changes_05x_06x.html">full list of changes</a>.
<<<<<<< HEAD
    </div>
=======
    </div>-->
>>>>>>> 4244f5ba
<|MERGE_RESOLUTION|>--- conflicted
+++ resolved
@@ -36,8 +36,4 @@
   <div id="content" class="container_12 clearfix">
     <!--<div class="grid_12 notice">
       Vagrant 0.6 has been released! Read the <a href="/docs/changes/changes_05x_06x.html">full list of changes</a>.
-<<<<<<< HEAD
-    </div>
-=======
-    </div>-->
->>>>>>> 4244f5ba
+    </div>-->