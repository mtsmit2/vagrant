--- conflicted
+++ resolved
@@ -207,35 +207,6 @@
 pair of keys and set that up. Users of your box can then specify the private key
 you created by setting `config.ssh.private_key_path`.
 
-<<<<<<< HEAD
-<a name="mac-address"> </a>
-### Copy the MAC Address
-
-When the operating system was installed, it typically sets up the basic network devices
-(eth0 and so on) automatically. This includes setting the MAC address of these devices.
-Since configuring these network devices is often very OS-specific, instead of Vagrant
-dynamically setting this at runtime, it forces VirtualBox to use a specific MAC address.
-
-This requires little work on your end, but only needs to be done once per base box.
-Simply run `sudo ifconfig` or the equivalent and copy the MAC address down somewhere on
-your host machine. A screenshot of this is shown below:
-
-![Copying MAC Address](/images/base_box_mac.jpg)
-
-This MAC Address will be used soon. Go ahead and shutdown the virtual machine before continuing.
-
-### Export the Virtual Machine
-
-Next, export the virtual machine with "File" then "Export Appliance." Export it to
-any folder, but make sure the filename is set to `box.ovf`, which is the Vagrant default.
-You may actually name this ovf file anything you wish, but naming it the default has
-no consequence and will make your life easier.
-
-The export process can take several minutes. While that is running, you can progress
-onto the next step.
-
-=======
->>>>>>> e0de0176
 ### Setup the Vagrantfile
 
 By default, Vagrant does not forward any ports. You probably want your base box
