---
layout: documentation
title: Documentation - Base Boxes
---
# Base Boxes

<div class="info">
  <h3>This topic is for advanced users</h3>
  <p>
    The following topic is for <em>advanced</em> users. The majority of Vagrant users
    will never have to do this. Therefore, only continue if you want to create a custom
    operating system. People wishing to distribute changes to an existing base box should
    see the <a href="/docs/getting-started/packaging.html">packaging guide</a>. If you
    continue with this guide, you will need a decent knowledge of the command line and
    the specific command lines tools available on the system you are installing.
  </p>
</div>

There are a special category of boxes in Vagrant known as a "base boxes". These boxes
are ones which contain the bare bones necessary for Vagrant to function. The basic
requirements of a base box are as follows:

* VirtualBox Guest Additions for shared folders, port forwarding, etc.
* SSH with key-based auth support for the vagrant user
* Ruby & RubyGems to install Chef
* Chef for provisioning support

The above are absolutely _required_ of a base box in order to work properly with Vagrant.
The versions of those requirements however are up to you, as long as they are working properly.

<div class="info">
<<<<<<< HEAD
  <h3>Isn't a password-less <code>sudo</code> a security risk? What about public/private keys?</h3>
  <p>
    Since Vagrant targets development environments, security is not a major concern, and we
    currently value simplicity over it. However, Vagrant is still young, and in the future we may
    support keys, password <code>sudo</code>, etc. Right now though, these are not possible.
=======
  <h3>What about password-based SSH? Why public/private keys?</h3>
  <p>
    While Vagrant was initially released with password-based SSH support, this proved
    to be difficult to support across multiple platforms. Instead, we switched to
    supporting only key-based authentication which has made cross platform support
    much easier.
>>>>>>> 8c7e03d5
  </p>
</div>

## Creating Base Boxes

### Creating and Configuring the Virtual Machine

Base boxes must be created using the [VirtualBox](http://www.virtualbox.org) tool
itself. This documentation will not cover the basics of setting up the virtual machine
except for some specific guidelines to follow:

* Make sure you allocate enough **disk space** in a **dynamically resizing drive**.
  Typically, we use a 40 GB drive, which is big enough for almost everything.
* Make sure the default memory allocation is _not too high_. Most people don't want
  to download a box to find it using 1 GB of RAM. We typically set it at 360 MB to
  start, since that is the size of most small slices. The RAM is configurable by the
  user at run-time using their [Vagrantfile](/docs/vagrantfile.html).
* Disable audio, usb, etc. controllers unless they're needed. Most applications
  don't need to play music! So save resources by disabling these features.

Now this is **really important**: Make sure the network controller is set to
**NAT**. For port forwarding to work properly, NAT must be used. Bridged
connects are not supported since it requires the machine to specify which
device it is bridged to, which is unknown.

Now go ahead and boot up the Virtual Machine, insert the DVD or attach the ISO file
you're installing the operating system from, and follow the install procedure.

<div class="info">
  <h3>Size does matter!</h3>
  <p>
    Having an environment you can send and have others boot up is really neat,
    but not very portable if your file is a 5 GB download. Even 1 GB is pushing
    the limits. You should aim for a final Box size of no more than 500 MB. In
    order to achieve that size, there is a few things you can do.
  </p>
  <ul>
    <li>Install the operating system without a GUI. That is, when prompted,
      deselect the option to install a desktop environment. On a Debian Lenny
      install, the final size difference between an OS with and without a
      desktop environment was a whole 1 GB.</li>
    <li>Clear the system cache before you export at the end. You don't need tmp
      files, or cached system packages. In the case of Debian or Ubuntu based
      operating systems, you can clean the cache with `apt-get clean`.</li>
    <li>Where possible, avoid installing all the documentation. When installing
      RubyGems for example, append `--no-rdoc --no-ri` to the install commands.</li>
  </ul>
</div>

<div class="info">
  <h3>Convention over Configuration</h3>
  <p>
    Choice is a good thing, so just about everything in Vagrant can be changed.
    However, it's easier for others to use Vagrant when you follow a set of
    conventions. Now, while these aren't enforced conventions, if you plan to
    distribute the box, it is recommended you follow the following where possible:
  </p>
  <ul>
    <li>Hostname: vagrant-[os-name],  e.g.  vagrant-debian-lenny</li>
    <li>Domain: vagrantup.com</li>
    <li>Root Password: vagrant</li>
    <li>Main account login: vagrant</li>
    <li>Main account password: vagrant</li>
  </ul>
  <p>
    Also keep in mind that, in order to simplify configurations, Vagrant make
    assumptions about the main account login/password. It will assume the text
    'vagrant' for both values. If any of these are changed, you will need to
    remember to specify them in the Vagrantfile using the appropriate configuration
    methods before packaging the box.
  </p>
</div>

### Setup Permissions

Once the Virtual Machine is created, boot it up if it isn't already. Then lets
start by making sure the default account has proper permissions. Specifically,
the main user should have **password-less `sudo` privileges**. We do this by
running `su` and entering the root password you entered during the installation
of the operating system. Once logged in, run `visudo` and set the admin group
to use no password.

**Note:** Some bare bones systems will not include `sudo` by default. If `visudo`
is not an available command, install the `sudo` package for your operating system.

The line you should add in the `visudo` configuration to do that looks like this:

{% highlight bash %}
%admin ALL=NOPASSWD: ALL
{% endhighlight %}

Once that is setup, you may need to make the 'admin' group, and you then need to
assign the main user to that group (on Debian and Ubuntu systems, this is done with
the groupadd and usermod utilities. Consult the documentation for the commands your
operating system uses).

Then restart sudo using `/etc/init.d/sudo restart` (command may defer on operating systems).
Finally, verify that sudo works without a password, but running `exit` out of the root
account, then `sudo which sudo`. You should get output similar to `/usr/bin/sudo`.

### Install VirtualBox Guest Additions

Now we have the permissions, lets gets shared folders and port forwarding working so we
can harness the full power Vagrant has to offer. There are various guides across the
internet explaining how to set up the Virtualbox Guest Additions, but for most unix-based
systems, the following will work just fine.

First, build the necessary packages. You may have to look these up for your system,
but they should be fairly similar. On Ubuntu and Debian based systems they are as follows:

{% highlight bash %}
$ sudo apt-get install linux-headers-$(uname -r) build-essential
{% endhighlight %}

Next, make sure to insert the guest additions image by using the GUI and clicking
on "Devices" followed by "Install Guest Additions.". Then run the following to
mount the CD Rom:

{% highlight bash %}
$ sudo mount /media/cdrom
{% endhighlight %}

And finally, run the shell script which matches your system. For linux on x86,
it is the following:

{% highlight bash %}
sudo sh /cdrom/VBoxLinuxAdditions-x86.run
{% endhighlight %}

If you didn't install a Desktop environment when you installed the operating system,
as recommended to reduce size, the install of the VirtualBox additions should warn
you about the lack of OpenGL or Window System Drivers, but you can safely ignore this.

### Boot and Setup Basic Software

We need to setup the software Vagrant relies on. The _required_ software is listed below:

* **Ruby** - Use the dev package so mkmf is present for Chef to compile
* **RubyGems** - To install the Chef gem
* **Chef** gem - For provisioning support (gem install chef)
* **SSH**

These are typically straightforward to install using the operating systems default package
management tools, so the details won't be gone into here. If promoted, make sure that the
SSH package is set to use **basic username/password authentication** and write down the
username/password for later.
<<<<<<< HEAD
=======

### Configure SSH Authentication with a Public Key

Since Vagrant only supports key-based authentication for SSH, you must setup the SSH
user to use key-based authentication. This simply requires copying a public key into
`~/.ssh/authorized_keys`.

If you plan on distributing this base box as a public box, Vagrant provides an
"insecure" pair of public and private keys which are [available here](http://github.com/mitchellh/vagrant/tree/master/keys/).
By using the public key in that box, any Vagrant installation will automatically
be able to connect to your box since Vagrant defaults to using that insecure private
key.

If this box is meant to be private, we recommend you create your own custom
pair of keys and set that up. Users of your box can then specify the private key
you created by setting `config.ssh.private_key_path`.
>>>>>>> 8c7e03d5

<a name="mac-address"> </a>
### Copy the MAC Address

When the operating system was installed, it typically sets up the basic network devices
(eth0 and so on) automatically. This includes setting the MAC address of these devices.
Since configuring these network devices is often very OS-specific, instead of Vagrant
dynamically setting this at runtime, it forces VirtualBox to use a specific MAC address.

This requires little work on your end, but only needs to be done once per base box.
Simply run `sudo ifconfig` or the equivalent and copy the MAC address down somewhere on
your host machine. A screenshot of this is shown below:

![Copying MAC Address](/images/base_box_mac.jpg)

This MAC Address will be used soon. Go ahead and shutdown the virtual machine before continuing.

### Export the Virtual Machine

Next, export the virtual machine with "File" then "Export Appliance." Export it to
any folder, but make sure the filename is set to `box.ovf`, which is the Vagrant default.
You may actually name this ovf file anything you wish, but naming it the default has
no consequence and will make your life easier.

The export process can take several minutes. While that is running, you can progress
onto the next step.

### Setup the Vagrantfile

Create a Vagrantfile within the directory which contains the exported virtual
machine files (i.e. the directory with `box.ovf`). Then setup the contents of
the Vagrantfile. The following is what the contents of the Vagrantfile should
look like, well commented to explain each option:

{% highlight ruby %}
Vagrant::Config.run do |config|
  # Forward the SSH port. The 'forward_port_key' should match the
  # name of the forwarded port.
  config.ssh.forwarded_port_key = "ssh"
  config.vm.forward_port("ssh", 22, 2222)

  # The name of your OVF file. This probably won't need to be changed
  # if you exported as box.ovf
  config.vm.box_ovf = "box.ovf"

  # The MAC address which was copied earlier, without the colons ":"
  config.vm.base_mac = "0800279C2E42"
end
{% endhighlight %}

### Package and Distribute

Now that you have the exported virtual machine and the necessary Vagrantfile,
the final step is to package the contents into a "box" file and distribute it.
The format of "box" files is nothing special: they're simply tar files. The
biggest thing is to make sure that all the files in the archive are top-level,
meaning that the files aren't in a subdirectory.

<div class="info">
  <h3>Hold on, why not .gz, .bz2, or .7z ?!</h3>
  <p>
    Simple. When you export the virtual machine from VirtualBox, it is
    already compressed. Adding additional compression is slower and yields
    no smaller box size than just using tar.
  </p>
</div>

The following shows how to build the tar archive properly:

{% highlight bash %}
$ cd export_directory
$ ls
box.mf box.ovf drive.vmdk Vagrantfile
$ tar -cvf package.box ./*
{% endhighlight %}

As with the export, this can take several minutes. The result is a file called
`package.box` which can be distributed and installed by Vagrant users.

It would be a good idea to try and add this box to your own Vagrant installation,
setup a test environment, and try ssh in.

{% highlight bash %}
$ cd export_directory
$ vagrant box add my_box package.box
$ mkdir test_environment
$ cd test_environment
$ vagrant init
# open up Vagrantfile and set config.vm.box to 'my_box'
$ vagrant up
$ vagrant ssh
{% endhighlight %}<|MERGE_RESOLUTION|>--- conflicted
+++ resolved
@@ -29,20 +29,12 @@
 The versions of those requirements however are up to you, as long as they are working properly.
 
 <div class="info">
-<<<<<<< HEAD
-  <h3>Isn't a password-less <code>sudo</code> a security risk? What about public/private keys?</h3>
-  <p>
-    Since Vagrant targets development environments, security is not a major concern, and we
-    currently value simplicity over it. However, Vagrant is still young, and in the future we may
-    support keys, password <code>sudo</code>, etc. Right now though, these are not possible.
-=======
   <h3>What about password-based SSH? Why public/private keys?</h3>
   <p>
     While Vagrant was initially released with password-based SSH support, this proved
     to be difficult to support across multiple platforms. Instead, we switched to
     supporting only key-based authentication which has made cross platform support
     much easier.
->>>>>>> 8c7e03d5
   </p>
 </div>
 
@@ -189,8 +181,6 @@
 management tools, so the details won't be gone into here. If promoted, make sure that the
 SSH package is set to use **basic username/password authentication** and write down the
 username/password for later.
-<<<<<<< HEAD
-=======
 
 ### Configure SSH Authentication with a Public Key
 
@@ -207,7 +197,6 @@
 If this box is meant to be private, we recommend you create your own custom
 pair of keys and set that up. Users of your box can then specify the private key
 you created by setting `config.ssh.private_key_path`.
->>>>>>> 8c7e03d5
 
 <a name="mac-address"> </a>
 ### Copy the MAC Address
